// Copyright (c) Aloïs DENIEL. All rights reserved.
// Licensed under the MIT License. See LICENSE in the project root for license information.

using System;
using System.Linq;
using SkiaSharp;

namespace Microcharts
{
    /// <summary>
    /// ![chart](../images/Bar.png)
    ///
    /// A bar chart.
    /// </summary>
    public class BarChart : PointChart, IBarChart
    {
        #region Constructors

        /// <summary>
        /// Initializes a new instance of the <see cref="T:Microcharts.BarChart"/> class.
        /// </summary>
        public BarChart()
        {
            PointSize = 0;
        }

        #endregion

        #region Properties

        /// <inheritdoc cref="IBarChart"/>
        public byte BarAreaAlpha { get; set; } = DefaultValues.BarAreaAlpha;

        /// <inheritdoc cref="IBarChart"/>
        public float MinBarHeight { get; set; } = DefaultValues.MinBarHeight;

        #endregion

        #region Methods

        protected override void DrawAreas(SKCanvas canvas, SKPoint[] points, SKSize itemSize, float origin, float headerHeight)
        {
<<<<<<< HEAD
            if (Entries != null)
            {
                var labels = Entries.Select(x => x.Label).ToArray();
                var labelSizes = MeasureHelper.MeasureTexts(labels, LabelTextSize);
                var footerHeight = MeasureHelper.CalculateFooterHeaderHeight(Margin, LabelTextSize, labelSizes, LabelOrientation);

                var valueLabels = Entries.Select(x => x.ValueLabel).ToArray();
                var valueLabelSizes = MeasureHelper.MeasureTexts(valueLabels, LabelTextSize);
                var headerHeight = MeasureHelper.CalculateFooterHeaderHeight(Margin, LabelTextSize, valueLabelSizes, ValueLabelOrientation);

                var itemSize = CalculateItemSize(width, height, footerHeight, headerHeight);
                var origin = CalculateYOrigin(itemSize.Height, headerHeight);
                var points = CalculatePoints(itemSize, origin, headerHeight);

                DrawBarAreas(canvas, points, itemSize, headerHeight);
                DrawBars(canvas, points, itemSize, origin, headerHeight);
                DrawPoints(canvas, points);
                DrawHeader(canvas, valueLabels, valueLabelSizes, points, itemSize, height, headerHeight);
                DrawFooter(canvas, labels, labelSizes, points, itemSize, height, footerHeight);
            }
=======
            DrawBarAreas(canvas, points, itemSize, headerHeight);
            DrawBars(canvas, points, itemSize, origin, headerHeight);
>>>>>>> 52f2a3ee
        }

        /// <summary>
        /// Draws the value bars.
        /// </summary>
        /// <param name="canvas">The canvas.</param>
        /// <param name="points">The points.</param>
        /// <param name="itemSize">The item size.</param>
        /// <param name="origin">The origin.</param>
        /// <param name="headerHeight">The Header height.</param>
        protected void DrawBars(SKCanvas canvas, SKPoint[] points, SKSize itemSize, float origin, float headerHeight)
        {
            if (points.Length > 0)
            {
                for (int i = 0; i < Entries.Count(); i++)
                {
                    var entry = Entries.ElementAt(i);
                    var point = points[i];

                    using (var paint = new SKPaint
                    {
                        Style = SKPaintStyle.Fill,
                        Color = entry.Color,
                    })
                    {
                        var x = point.X - (itemSize.Width / 2);
                        var y = Math.Min(origin, point.Y);
                        var height = Math.Max(MinBarHeight, Math.Abs(origin - point.Y));
                        if (height < MinBarHeight)
                        {
                            height = MinBarHeight;
                            if (y + height > Margin + itemSize.Height)
                            {
                                y = headerHeight + itemSize.Height - height;
                            }
                        }

                        var rect = SKRect.Create(x, y, itemSize.Width, height);
                        canvas.DrawRect(rect, paint);
                    }
                }
            }
        }

        /// <summary>
        /// Draws the bar background areas.
        /// </summary>
        /// <param name="canvas">The output canvas.</param>
        /// <param name="points">The entry points.</param>
        /// <param name="itemSize">The item size.</param>
        /// <param name="headerHeight">The header height.</param>
        protected void DrawBarAreas(SKCanvas canvas, SKPoint[] points, SKSize itemSize, float headerHeight)
        {
            if (points.Length > 0 && BarAreaAlpha > 0)
            {
                for (int i = 0; i < points.Length; i++)
                {
                    var entry = Entries.ElementAt(i);
                    var point = points[i];

                    using (var paint = new SKPaint
                    {
                        Style = SKPaintStyle.Fill,
                        Color = entry.Color.WithAlpha((byte)(this.BarAreaAlpha * this.AnimationProgress)),
                    })
                    {
                        var max = entry.Value > 0 ? headerHeight : headerHeight + itemSize.Height;
                        var height = Math.Abs(max - point.Y);
                        var y = Math.Min(max, point.Y);
                        canvas.DrawRect(SKRect.Create(point.X - (itemSize.Width / 2), y, itemSize.Width, height), paint);
                    }
                }
            }
        }

        #endregion
    }
}<|MERGE_RESOLUTION|>--- conflicted
+++ resolved
@@ -40,31 +40,8 @@
 
         protected override void DrawAreas(SKCanvas canvas, SKPoint[] points, SKSize itemSize, float origin, float headerHeight)
         {
-<<<<<<< HEAD
-            if (Entries != null)
-            {
-                var labels = Entries.Select(x => x.Label).ToArray();
-                var labelSizes = MeasureHelper.MeasureTexts(labels, LabelTextSize);
-                var footerHeight = MeasureHelper.CalculateFooterHeaderHeight(Margin, LabelTextSize, labelSizes, LabelOrientation);
-
-                var valueLabels = Entries.Select(x => x.ValueLabel).ToArray();
-                var valueLabelSizes = MeasureHelper.MeasureTexts(valueLabels, LabelTextSize);
-                var headerHeight = MeasureHelper.CalculateFooterHeaderHeight(Margin, LabelTextSize, valueLabelSizes, ValueLabelOrientation);
-
-                var itemSize = CalculateItemSize(width, height, footerHeight, headerHeight);
-                var origin = CalculateYOrigin(itemSize.Height, headerHeight);
-                var points = CalculatePoints(itemSize, origin, headerHeight);
-
-                DrawBarAreas(canvas, points, itemSize, headerHeight);
-                DrawBars(canvas, points, itemSize, origin, headerHeight);
-                DrawPoints(canvas, points);
-                DrawHeader(canvas, valueLabels, valueLabelSizes, points, itemSize, height, headerHeight);
-                DrawFooter(canvas, labels, labelSizes, points, itemSize, height, footerHeight);
-            }
-=======
             DrawBarAreas(canvas, points, itemSize, headerHeight);
             DrawBars(canvas, points, itemSize, origin, headerHeight);
->>>>>>> 52f2a3ee
         }
 
         /// <summary>
