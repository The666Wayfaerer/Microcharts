// Copyright (c) Aloïs DENIEL. All rights reserved.
// Licensed under the MIT License. See LICENSE in the project root for license information.

using System.Linq;
using SkiaSharp;

namespace Microcharts
{
    /// <summary>
    /// ![chart](../images/Line.png)
    ///
    /// Line chart.
    /// </summary>
    public class LineChart : PointChart
    {
        #region Constructors

        /// <summary>
        /// Initializes a new instance of the <see cref="T:Microcharts.LineChart"/> class.
        /// </summary>
        public LineChart()
        {
            this.PointSize = 10;
        }

        #endregion

        #region Properties

        /// <summary>
        /// Gets or sets the size of the line.
        /// </summary>
        /// <value>The size of the line.</value>
        public float LineSize { get; set; } = 3;

        /// <summary>
        /// Gets or sets the line mode.
        /// </summary>
        /// <value>The line mode.</value>
        public LineMode LineMode { get; set; } = LineMode.Spline;

        /// <summary>
        /// Gets or sets the alpha of the line area.
        /// </summary>
        /// <value>The line area alpha.</value>
        public byte LineAreaAlpha { get; set; } = 32;

        /// <summary>
        /// Enables or disables a fade out gradient for the line area in the Y direction
        /// </summary>
        /// <value>The state of the fadeout gradient.</value>
        public bool EnableYFadeOutGradient { get; set; } = false;

        #endregion

        #region Methods
        protected override void DrawAreas(SKCanvas canvas, SKPoint[] points, SKSize itemSize, float origin, float headerHeight)
        {
<<<<<<< HEAD
            if (Entries != null)
            {
                var labels = this.Entries.Select(x => x.Label).ToArray();
                var labelSizes = MeasureHelper.MeasureTexts(labels, LabelTextSize);
                var footerHeight = MeasureHelper.CalculateFooterHeaderHeight(Margin, LabelTextSize, labelSizes, this.LabelOrientation);

                var valueLabels = this.Entries.Select(x => x.ValueLabel).ToArray();
                var valueLabelSizes = MeasureHelper.MeasureTexts(valueLabels, LabelTextSize);
                var headerHeight = MeasureHelper.CalculateFooterHeaderHeight(Margin, LabelTextSize, valueLabelSizes, this.ValueLabelOrientation);

                var itemSize = this.CalculateItemSize(width, height, footerHeight, headerHeight);
                var origin = this.CalculateYOrigin(itemSize.Height, headerHeight);
                var points = this.CalculatePoints(itemSize, origin, headerHeight);

                DrawArea(canvas, points, itemSize, origin);
                DrawLine(canvas, points, itemSize);
                DrawPoints(canvas, points);
                DrawHeader(canvas, valueLabels, valueLabelSizes, points, itemSize, height, headerHeight);
                DrawFooter(canvas, labels, labelSizes, points, itemSize, height, footerHeight);
            }
=======
            DrawArea(canvas, points, itemSize, origin);
            DrawLine(canvas, points, itemSize);
>>>>>>> 52f2a3ee
        }

        protected void DrawLine(SKCanvas canvas, SKPoint[] points, SKSize itemSize)
        {
            if (points.Length > 1 && LineMode != LineMode.None)
            {
                using (var paint = new SKPaint
                {
                    Style = SKPaintStyle.Stroke,
                    Color = SKColors.White,
                    StrokeWidth = LineSize,
                    IsAntialias = true,
                })
                {
                    using (var shader = CreateXGradient(points))
                    {
                        paint.Shader = shader;

                        var path = new SKPath();

                        path.MoveTo(points.First());

                        var last = (LineMode == LineMode.Spline) ? points.Length - 1 : points.Length;
                        for (int i = 0; i < last; i++)
                        {
                            if (LineMode == LineMode.Spline)
                            {
                                var entry = Entries.ElementAt(i);
                                var nextEntry = Entries.ElementAt(i + 1);
                                var cubicInfo = CalculateCubicInfo(points, i, itemSize);
                                path.CubicTo(cubicInfo.control, cubicInfo.nextControl, cubicInfo.nextPoint);
                            }
                            else if (LineMode == LineMode.Straight)
                            {
                                path.LineTo(points[i]);
                            }
                        }

                        canvas.DrawPath(path, paint);
                    }
                }
            }
        }

        protected void DrawArea(SKCanvas canvas, SKPoint[] points, SKSize itemSize, float origin)
        {
            if (LineAreaAlpha > 0 && points.Length > 1)
            {
                using (var paint = new SKPaint
                {
                    Style = SKPaintStyle.Fill,
                    Color = SKColors.White,
                    IsAntialias = true,
                })
                {
                    using (var shaderX = CreateXGradient(points, (byte)(LineAreaAlpha * AnimationProgress)))
                    using (var shaderY = CreateYGradient(points, (byte)(LineAreaAlpha * AnimationProgress)))
                    {
                        paint.Shader = EnableYFadeOutGradient ? SKShader.CreateCompose(shaderY, shaderX, SKBlendMode.SrcOut) : shaderX;

                        var path = new SKPath();

                        path.MoveTo(points.First().X, origin);
                        path.LineTo(points.First());

                        var last = (LineMode == LineMode.Spline) ? points.Length - 1 : points.Length;
                        for (int i = 0; i < last; i++)
                        {
                            if (LineMode == LineMode.Spline)
                            {
                                var entry = Entries.ElementAt(i);
                                var nextEntry = Entries.ElementAt(i + 1);
                                var cubicInfo = CalculateCubicInfo(points, i, itemSize);
                                path.CubicTo(cubicInfo.control, cubicInfo.nextControl, cubicInfo.nextPoint);
                            }
                            else if (LineMode == LineMode.Straight)
                            {
                                path.LineTo(points[i]);
                            }
                        }

                        path.LineTo(points.Last().X, origin);

                        path.Close();

                        canvas.DrawPath(path, paint);
                    }
                }
            }
        }

        private (SKPoint point, SKPoint control, SKPoint nextPoint, SKPoint nextControl) CalculateCubicInfo(SKPoint[] points, int i, SKSize itemSize)
        {
            var point = points[i];
            var nextPoint = points[i + 1];
            var controlOffset = new SKPoint(itemSize.Width * 0.8f, 0);
            var currentControl = point + controlOffset;
            var nextControl = nextPoint - controlOffset;
            return (point, currentControl, nextPoint, nextControl);
        }

        private SKShader CreateXGradient(SKPoint[] points, byte alpha = 255)
        {
            var startX = points.First().X;
            var endX = points.Last().X;
            var rangeX = endX - startX;

            return SKShader.CreateLinearGradient(
                new SKPoint(startX, 0),
                new SKPoint(endX, 0),
                Entries.Select(x => x.Color.WithAlpha(alpha)).ToArray(),
                null,
                SKShaderTileMode.Clamp);
        }

        private SKShader CreateYGradient(SKPoint[] points, byte alpha = 255)
        {
            var startY = points.Max(i => i.Y);
            var endY = 0;

            return SKShader.CreateLinearGradient(
                new SKPoint(0, startY),
                new SKPoint(0, endY),
                new[] {SKColors.White.WithAlpha(alpha), SKColors.White.WithAlpha(0)},
                null,
                SKShaderTileMode.Clamp);
        }

        #endregion
    }
}<|MERGE_RESOLUTION|>--- conflicted
+++ resolved
@@ -56,31 +56,8 @@
         #region Methods
         protected override void DrawAreas(SKCanvas canvas, SKPoint[] points, SKSize itemSize, float origin, float headerHeight)
         {
-<<<<<<< HEAD
-            if (Entries != null)
-            {
-                var labels = this.Entries.Select(x => x.Label).ToArray();
-                var labelSizes = MeasureHelper.MeasureTexts(labels, LabelTextSize);
-                var footerHeight = MeasureHelper.CalculateFooterHeaderHeight(Margin, LabelTextSize, labelSizes, this.LabelOrientation);
-
-                var valueLabels = this.Entries.Select(x => x.ValueLabel).ToArray();
-                var valueLabelSizes = MeasureHelper.MeasureTexts(valueLabels, LabelTextSize);
-                var headerHeight = MeasureHelper.CalculateFooterHeaderHeight(Margin, LabelTextSize, valueLabelSizes, this.ValueLabelOrientation);
-
-                var itemSize = this.CalculateItemSize(width, height, footerHeight, headerHeight);
-                var origin = this.CalculateYOrigin(itemSize.Height, headerHeight);
-                var points = this.CalculatePoints(itemSize, origin, headerHeight);
-
-                DrawArea(canvas, points, itemSize, origin);
-                DrawLine(canvas, points, itemSize);
-                DrawPoints(canvas, points);
-                DrawHeader(canvas, valueLabels, valueLabelSizes, points, itemSize, height, headerHeight);
-                DrawFooter(canvas, labels, labelSizes, points, itemSize, height, footerHeight);
-            }
-=======
             DrawArea(canvas, points, itemSize, origin);
             DrawLine(canvas, points, itemSize);
->>>>>>> 52f2a3ee
         }
 
         protected void DrawLine(SKCanvas canvas, SKPoint[] points, SKSize itemSize)
