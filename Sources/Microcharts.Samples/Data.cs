--- conflicted
+++ resolved
@@ -178,11 +178,6 @@
                 },
                 new ChartEntry(100)
                 {
-<<<<<<< HEAD
-                    Label = "שבוע 3",
-                    ValueLabel = "100",
-                    Color = SKColor.Parse("#90D585"),
-=======
                         Label = "Week 3",
                         ValueLabel = "100",
                         Color = SKColor.Parse("#90D585")
@@ -198,7 +193,6 @@
                     Label = "Week 5",
                     ValueLabel = "1600",
                     Color = SKColor.Parse("#8EC0D8")
->>>>>>> f3f2b4bb
                 }
             };
 
@@ -207,193 +201,24 @@
                 new BarChart
                 {
                     Entries = entries,
-<<<<<<< HEAD
-                    LabelTextSize = 60,
-                    LabelColor = SKColors.Red,
-=======
-                    LabelTextSize = 55,
->>>>>>> f3f2b4bb
-                    LabelOrientation = Orientation.Horizontal,
-                    Margin = 10
-                },
-                new PointChart
-                {
-                    Entries = entries,
-<<<<<<< HEAD
-                    LabelTextSize = 60,
-                    LabelColor = SKColors.Red,
-=======
-                    LabelTextSize = 55,
->>>>>>> f3f2b4bb
-                    LabelOrientation = Orientation.Horizontal,
-                    Margin = 10
-                },
-                new LineChart
-                {
-                    Entries = entries,
-<<<<<<< HEAD
-                    LineMode = LineMode.Straight,
-                    LineSize = 8,
-                    LabelTextSize = 60,
-                    LabelColor = SKColors.Red,
-                    PointMode = PointMode.Square,
-                    PointSize = 18,
-                    TextDirection = TextDirection.RTL
-=======
                     LabelTextSize = 55,
                     LabelOrientation = Orientation.Horizontal,
                     Margin = 10
->>>>>>> f3f2b4bb
-                },
-                new DonutChart
-                {
-                    Entries = entries,
-<<<<<<< HEAD
-                    LabelTextSize = 60,
-                    GraphPosition = GraphPosition.Center,
-                    LabelMode = LabelMode.RightOnly,
-                    TextDirection = TextDirection.RTL
-=======
-                    LabelTextSize = 60
->>>>>>> f3f2b4bb
-                },
-                new RadialGaugeChart
-                {
-                    Entries = entries,
-<<<<<<< HEAD
-                    LabelTextSize = 60,
-                    TextDirection = TextDirection.RTL
-=======
-                    LabelTextSize = 60
->>>>>>> f3f2b4bb
-                },
-                new RadarChart
-                {
-                    Entries = entries,
-<<<<<<< HEAD
-                    LabelTextSize = 60,
-                    TextDirection = TextDirection.RTL
-                }
-            };
-        }
-
-        public static Chart[] YAxisTest()
-        {
-            var entries = new[]
-            {
-                new ChartEntry(200)
-                {
-                    Label = "January",
-                    ValueLabel = "200",
-                    Color = SKColor.Parse("#266489"),
-                },
-                new ChartEntry(400)
-                {
-                    Label = "February",
-                    ValueLabel = "400",
-                    Color = SKColor.Parse("#68B9C0"),
-                },
-                new ChartEntry(100)
-                {
-                    Label = "March",
-                    ValueLabel = "100",
-                    Color = SKColor.Parse("#90D585"),
-                }
-            };
-
-            return new Chart[]
-            {
-                new BarChart
-                {
-                    Entries = entries,
-                    ShowYAxisLines = true,
-                    ShowYAxisText = true,
-                    YAxisPosition = Position.Left
                 },
                 new PointChart
-                {
-                    Entries = entries,
-                    ShowYAxisLines = true,
-                    ShowYAxisText = true,
-                    YAxisPosition = Position.Right
-                },
-                new LineChart
-                {
-                    Entries = entries,
-                    ShowYAxisLines = true,
-                    ShowYAxisText = true,
-                    YAxisPosition = Position.Left
-                },
-                new DonutChart
-                {
-                    Entries = entries,
-                    GraphPosition = GraphPosition.Center,
-                    LabelMode = LabelMode.RightOnly
-                },
-                new RadialGaugeChart
-                {
-                    Entries = entries
-                },
-                new RadarChart
-                {
-                    Entries = entries
-                }
-            };
-        }
-
-        public static Chart[] CreateQuickstart()
-        {
-            var entries = new[]
-            {
-                new ChartEntry(200)
-                {
-                        Label = "Week 1",
-                        ValueLabel = "200",
-                        Color = SKColor.Parse("#266489"),
-                },
-                new ChartEntry(400)
-                {
-                        Label = "Week 2",
-                        ValueLabel = "400",
-                        Color = SKColor.Parse("#68B9C0"),
-                },
-                new ChartEntry(100)
-                {
-                        Label = "Week 3",
-                        ValueLabel = "100",
-                        Color = SKColor.Parse("#90D585"),
-                },
-                new ChartEntry(600)
-                {
-                    Label = "Week 4",
-                    ValueLabel = "600",
-                    Color = SKColor.Parse("#32a852"),
-                }
-            };
-
-            return new Chart[]
-            {
-                new BarChart
                 {
                     Entries = entries,
                     LabelTextSize = 55,
                     LabelOrientation = Orientation.Horizontal,
                     Margin = 10
                 },
-                new PointChart
+                new LineChart
                 {
                     Entries = entries,
                     LabelTextSize = 55,
                     LabelOrientation = Orientation.Horizontal,
                     Margin = 10
                 },
-                new LineChart
-                {
-                    Entries = entries,
-                    LabelTextSize = 55,
-                    LabelOrientation = Orientation.Horizontal,
-                    Margin = 10
-                },
                 new DonutChart
                 {
                     Entries = entries,
@@ -412,13 +237,6 @@
             };
         }
 
-=======
-                    LabelTextSize = 60
-                }
-            };
-        }
-
->>>>>>> f3f2b4bb
         public static ChartEntry[] CreateEntries(int values, bool hasPositiveValues, bool hasNegativeValues, bool hasLabels, bool hasValueLabel, bool isSingleColor)
         {
             ColorIndex = 0;
